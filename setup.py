from distutils.core import setup

setup(
    name="sim2sim",
    version="1.0.0",
    packages=["sim2sim"],
    install_requires=[
        "numpy",
        "matplotlib",
        "pre-commit",
        "py",
        "pytest",
        "pytest-parallel",
        "trimesh",
<<<<<<< HEAD
        "pydrake",
        "open3d",
=======
        "manipulation",
        "pydrake",
        "pytorch3d",
        "open3d",
        "scipy",
>>>>>>> 2df9b831
    ],
)<|MERGE_RESOLUTION|>--- conflicted
+++ resolved
@@ -12,15 +12,10 @@
         "pytest",
         "pytest-parallel",
         "trimesh",
-<<<<<<< HEAD
-        "pydrake",
-        "open3d",
-=======
         "manipulation",
         "pydrake",
         "pytorch3d",
         "open3d",
         "scipy",
->>>>>>> 2df9b831
     ],
 )